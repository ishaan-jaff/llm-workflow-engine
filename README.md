<h1><p align="center">:candy:ChatGPT (and GPT4) Wrapper:candy:</p></h1>

## Welcome!

What would you like to do?

* [Learn about the project](#summary-header)
* [Install the wrapper](#requirements)
* [Learn more about configuration/features](#configuration)
* [Learn how to use it](#usage)
* [Troubleshoot common issues](#troubleshooting)
* [Upgrade the wrapper](#upgrading)
* [Using GPT4](#gpt4)
* [Report a bug](ISSUES.md)
* [Get support](SUPPORT.md)

<p id="summary-header" align="center">ChatGPT Wrapper is an open-source unofficial <b>Power CLI</b>, <b>Python API</b> and <b>Flask API</b> that lets you interact programmatically with ChatGPT/GPT4.</p>

## Highlights

🤖 The ChatGPT Wrapper lets you use the powerful ChatGPT/GPT4 bot from the **command line**.

💬 **Runs in Shell**. You can call and interact with ChatGPT/GPT4 in the terminal.

💻  **Supports official ChatGPT API**. Make API calls directly to the OpenAI ChatGPT endpoint (all supported models accessible by your OpenAI account)

🔌 **Simple plugin architecture**. Extend the wrapper with custom functionality

🗣 **Supports multiple LLM providers**. Provider plugins allow interacting with other LLMs (GPT-3, Cohere, Hugginface, etc.)

🐍 **Python API**. The ChatGPT Wrapper also has a Python library that lets you use ChatGPT/GPT4 in your Python scripts.

🐳 **Docker image**. The ChatGPT Wrapper is also available as a docker image. (experimental)

:test_tube: **Flask API**. You can use the ChatGPT Wrapper as an API. (experimental)

## How it works

Run an interactive CLI in the terminal:

![kod](https://user-images.githubusercontent.com/4510758/212907070-602d61fe-708d-4a39-aaa2-0e84fcf88dcf.png)

Or just get a quick response for one question:

![kod(1)](https://user-images.githubusercontent.com/4510758/212906773-666be6fe-90e1-4f5e-b962-7748143bd744.png)

See below for details on using ChatGPT as an API from Python.

## Requirements

To use this repository, you need `setuptools` installed. You can install it using `pip install setuptools`. Make sure that you have the last version of pip: `pip install --upgrade pip`

To use the 'chatgpt-api' backend (the default), you need a database backend (SQLite by default, any configurable in SQLAlchemy allowed).

## Installation

### Code

#### From packages

Install the latest version of this software directly from github with pip:

```bash
pip install git+https://github.com/mmabrouk/chatgpt-wrapper
```
#### From source (recommended for development)

* Install the latest version of this software directly from git:
  ```bash
  git clone https://github.com/mmabrouk/chatgpt-wrapper.git
  ```
* Install the the development package:
  ```bash
  cd chatgpt-wrapper
  pip install -e .
  ```

### Backend

The wrapper works with several differnt backends to connect to the ChatGPT models, and installation is different for each backend.

#### API (REST-based): **DEFAULT**

* Pros:
  * Fast (many operations run locally for speed)
  * Simple API authentication
  * Full model customizations
  * You control your data
* Cons:
  * Only paid version available (as of this writing)
  * More complex setup suitable for technical users

Grab an API key from [https://platform.openai.com/account/api-keys](https://platform.openai.com/account/api-keys)

Export the key into your local environment:

```bash
export OPENAI_API_KEY=<API_KEY>
```

Windows users, see [here](https://www.computerhope.com/issues/ch000549.htm) for how to edit environment variables.

To tweak the configuration for the current profile, see [Configuration](#configuration)

##### Database configuration

The API backend requires a database server to store conversation data. The wrapper leverages [SQLAlchemy](https://www.sqlalchemy.org/) for this.

The simplest supported database is SQLite (which is already installed on most modern operating systems), but you can use any database that is supported by SQLAlchemy.

Check the `database` setting from the `config` command above, which will show you the currently configured connection string for a default SQLite database.

If you're happy with that setting, nothing else needs to be done -- the database will be created automatically in that location when you run the program.

##### Initial user creation and login

Once the database is configured, run the program with no arguments:

```bash
chatgpt
```

It will recognize no users have been created, and prompt you to create the first user:

* Username: Required, no spaces or special characters
* Email: Optional
* Password: Optional, if not provided the user can log in without a password

Once the user is created, execute the `/login` command with the username:

```bash
/login [username]
```

Once you're logged in, you have full access to all commands.

**IMPORTANT NOTE:** The user authorization system from the command line is 'admin party' -- meaning every logged in user has admin privileges, including editing and deleting other users.

#### Playwright (browser-based): **DEPRECATED**

This backend is deprecated, and may be removed in a future release.

Support will not be provided for using the `ChatGPT` class of this backend directly.

* Pros:
  * Free or paid version available (as of this writing)
  * Fairly easy to set up for non-technical users
* Cons:
  * Slow (runs a full browser session)
  * Clunky authentication method
  * No model customizations
  * Third party controls your data

In your profile configuration file, you'll want to make sure the backend is set to the following in order to use the browser backend:

```yaml
backend: 'chatgpt-browser'
```

To tweak the configuration for the current profile, see [Configuration](#configuration)

Install a browser in playwright (if you haven't already). The program will use firefox by default.

```
playwright install firefox
```

Start up the program in `install` mode:

```bash
chatgpt install
```

This opens up a browser window. Log in to ChatGPT in the browser window, walk through all the intro screens, then exit program.

```bash
1> /exit
```

Restart the program without the `install` parameter to begin using it.

```bash
chatgpt
```

### Notes for Windows users

Most other operating systems come with SQLite (the default database choice) installed, Windows may not.

If not, you can grab the 32-bit or 64-bit DLL file from [https://www.sqlite.org/download.html](https://www.sqlite.org/download.html), then place the DLL in `C:\Windows\System32` directory.

You also may need to install Python, if so grab the latest stable package from [https://www.python.org/downloads/windows/](https://www.python.org/downloads/windows/) -- make sure to select the install option to `Add Python to PATH`.

For the `/editor` command to work, you'll need a command line editor installed and in your path. You can control which editor is used by setting the `EDITOR` environment variable to the name of the editor executable, e.g. `nano` or `vim`.

## Configuration

Run the program with the 'config' command:

```bash
chatgpt config
```

This will show all the current configuration settings, the most important ones for installation are:

* **Config dir:** Where configuration files are stored
* **Current profile:** (shown in the 'Profile configuration' section)
* **Config file:** The configuration file current being used
* **Data dir:** The data storage directory

From a running `chatgpt` instance, execute `/config` to view the current configuration.

Configuration is optional, default values will be used if no configuration profile is
provided. The default configuation settings can be seen in
[config.sample.yaml](/config.sample.yaml) -- the file is commented with descriptions 
of the settings -- DON'T just copy this file as your configuration! Instead, use it as
a reference to tweak the configuration to your liking.

*NOTE:* Not all settings are available on all backends. See the example config for more information.

Command line arguments overrride custom configuration settings, which override default
configuration settings.

### Editing the configuration for the current profile

1. Start the program: `chatgpt`
2. Open the profile's configuration file in an editor: `/config edit`
3. Edit file to taste and save
4. Restart the program

## Configuring model properties

To change the properties of a particular LLM model, use the `/model` command:

```
/model model_name gpt-3.5-turbo
/model temperature 1.0
```

The `/model` command works within the models of the currently loaded provider.

NOTE: The attributes that a particular model accepts are beyond the scope of this 
document. While some attributes can be displayed via command completion in the
shell, you are advissed to consult the API documentation for the specific provider
for a full list of available attributes and their values.

## Presets

Presets allow you to conveniently manage various provider/model configurations.

To save an existing configuration as a preset:

```
/preset-save mypresetname
```

Later, to load that configuration for use:

```
/preset-load mypresetname
```

See `/help` for the various other preset commands.

## Templates

The wrapper comes with a full template management system.

Templates allow storing text in template files, and quickly leveraging the contents as your user input.

Features:

 * Per-profile templates
 * Create/edit templates
 * `{{ variable }}` syntax substitution
 * Five different workflows for collecting variable values, editing, and running

See the various `/help template` commands for more information.

### Builtin variables

The wrapper exposes some builtin variables that can be used in templates:

 * `{{ clipboard }}` - Insert the contents of the clipboard

### Front matter

Templates may include front matter (see [examples](examples/templates)).

These front matter attributes have special functionality:

* title: Sets the title of new conversations to this value
* description: Displayed in the output of `/templates`
* request_overrides: A hash of model customizations to apply when the template is run:
  * preset: An existing preset for the provider/model configuration to use when running
            the template (see [Presets](#presets))

All other attributes will be passed to the template as variable substitutions.

## Plugins

### Using plugins

1. Place the plugin file in either:
  * The main `plugins` directory of this module
  * A `plugins` directory in your profile

2. Enable the plugin in your configuration:

   ```yaml
   plugins:
     enabled:
       # This is a list of plugins to enable, each list item should be the name of a plugin file, without the extension.
       - test
   ```
   Note that setting `plugins.enabled` will overwrite the default enabled plugins. see `/config` for a list of default enabled plugins.

### Core plugins:

* **test:** Test plugin, echos back the command you give it
* **awesome:** Use a prompt from Awesome ChatGPT Prompts: [https://github.com/f/awesome-chatgpt-prompts](https://github.com/f/awesome-chatgpt-prompts)
* **database:** Send natural language commands to a database **WARNING: POTENTIALLY DANGEROUS -- DATA INTEGRITY CANNOT BE GUARANTEED.**
* **data_query:** Send natural language commands to a loaded file of structured data
* **shell:** Transform natural language into a shell command, and optionally execute it **WARNING: POTENTIALLY DANGEROUS -- YOU ARE RESPONSIBLE FOR VALIDATING THE COMMAND RETURNED BY THE LLM, AND THE OUTCOME OF ITS EXECUTION.**
* **zap:** Send natural language commands to Zapier actions: [https://nla.zapier.com/get-started/](https://nla.zapier.com/get-started/)

### Provider plugins (alpha, subject to change):

**NOTE:** Most provider plugins are *not* chat-based, and instead return a single response to any text input.
These inputs and responses are still managed as 'conversations' for storage purposes, using the same storage
mechanism the chat-based providers use.

#### Supported providers

**NOTE:** While these provider integrations are working, none have been well-tested yet.

* **provider_ai21:** Access to [AI21](https://docs.ai21.com/docs/jurassic-2-models) models
* **provider_cohere:** Access to [Cohere](https://docs.cohere.com/docs/models) models
* **provider_huggingface_hub:** Access to [Huggingface Hub](https://huggingface.co/models) models
* **provider_openai:** Access to non-chat [OpenAI](https://platform.openai.com/docs/models) models (GPT-3, etc.)

#### Usage

To enable a supported provider, add it to `plugins.enabled` list in your configuration.

```yaml
plugins:
  enabled:
    - provider_openai
```

See `/help providers` for a list of currently enabled providers.

See `/help provider` for how to switch providers/models on the fly.

### Writing plugins

There is currently no developer documentation for writing plugins.

The `plugins` directory has some default plugins, examining those will give a good idea for how to design a new one.

Currently, plugins for the shell can only add new commands. An instantiated plugin has access to these resources:

* `self.config`: The current instantiated Config object
* `self.log`: The instantiated Logger object
* `self.backend`: The instantiated backend
* `self.shell`: The instantiated shell

To write new provider plugins, investigate the existing provider plugins as examples.

## Tutorials:

- **Newest Youtube video:** [ChatCPT intro, walkthrough of features](https://www.youtube.com/watch?v=Ho3-pzAf5e8)
- Youtube Tutorial: [How To Use ChatGPT With Unity: Python And API Setup #2](https://www.youtube.com/watch?v=CthF8c8qk4c) includes a step by step guide to installing this repository on a windows machine
- This [Blog post](https://medium.com/geekculture/using-chatgpt-in-python-eeaed9847e72) provides a visual step-by-step guide for installing this library.

## Usage

### Shell

#### Command line arguments

Run `chatgpt --help`

#### One-shot mode

To run the CLI in one-shot mode, simply follow the command with the prompt you want to send to ChatGPT:

```
chatgpt Hello World!
```

#### Interactive mode

To run the CLI in interactive mode, execute it with no additional arguments:

```
chatgpt
```

Once the interactive shell is running, you can see a list of all commands with:

```
/help
```

...or get help for a specific command with:

```
/help <command>
```

### Python

**IMPORTANT:** Use of browser backend's `ChatGPT` class has been deprectated, no support will be provided for this usage.

You can  use the API backend's `ApiBackend` class to interact directly with the chat LLM.

Create an instance of the class and use the `ask` method to send a message to OpenAI and receive the response. For example:

```python
from chatgpt_wrapper import ApiBackend

bot = ApiBackend()
success, response, message = bot.ask("Hello, world!")
if success:
    print(response)
else:
    raise RuntimeError(message)
```

The ask method takes a string argument representing the message to send to the API, and returns a string representing the response received.

You may also stream the response as it comes in from the API in chunks using the `ask_stream` generator.

To pass custom configuration to ChatGPT, use the Config class:

```python
from chatgpt_wrapper import ApiBackend
from chatgpt_wrapper.core.config import Config

config = Config()
config.set('browser.debug', True)
bot = ApiBackend(config)
success, response, message = bot.ask("Hello, world!")
if success:
    print(response)
else:
    raise RuntimeError(message)
```

### Flask API (experimental)

- Run `python chatgpt_wrapper/gpt_api.py --port 5000` (default port is 5000) to start the server
- Install pytest: `pip install pytest`
- Test whether it is working using `pytest tests/integration/api_test.py`
- See an example of interaction with api in `tests/integration/example_api_call.py`

## Docker (experimental)

Build a docker image for testing `chatgpt-wrapper`:

Make sure your OpenAI key has been exported into your host environment as `OPENAI_API_KEY`

Run the following commands:

```bash
docker-compose build && docker-compose up -d
docker exec -it chatgpt-wrapper-container /bin/bash -c "chatgpt"
```

Follow the instructions to create the first user.

Enjoy the chat!

## Test suite

The project uses [Pytest](https://docs.pytest.org).

```
pip install pytest
```

To run all tests:

```
pytest
```

## Troubleshooting

### OpenAI system issues

**Oftentimes issues are related to upstream service problems with OpenAI, so please check [https://status.openai.com](https://status.openai.com) before concluding there's an issue with this codebase!**

### Playwright (browser-based) backend issues

It's possible that:

1. Your session has gone stale: Try issuing a `/session` command to refresh it
2. Your browser session information is corrupted: Try `chatgpt reinstall` and go through the login process again
3. You're running an outdated version of this project, or one of its dependencies: Completely reinstall the project and its dependencies
4. You're running into geolocation restrictions in OpenAI's security systems: Try proxying your requests through a VPN server in the US.

## Upgrading:

### Via pip

Until an official release exists, you'll need to uninstall and reinstall:

```sh
pip uninstall -y chatGPT
pip install chatGPT
```

### Via git

If the package was installed via `pip install -e`, simply pull in the latest changes from the repository:

```sh
git pull
```

## GPT4

### API backend

To use GPT-4 with this backend, you must have been granted access to the model in your OpenAI account.

NOTE: If you have not been granted access, you'll probably see an error like this:

```
InvalidRequestError(message='The model: `gpt-4` does not exist', param=None, code='model_not_found', http_status=404, request_id=None)
```

There is nothing this project can do to fix the error for you -- contact OpenAI and request GPT-4 access.

Follow one of the methods below to utilize GPT-4 in this backend:

<<<<<<< HEAD
##### Method 1: Set the default user model

See [Setting the default model](#setting-the-default-model) above.

##### Method 2: Dynamically switch

From within the shell, execute this command:

```
/model gpt4
```

### Playwright (browser-based) backend: **DEPRECATED**

To use GPT-4 with this backend, you must have a ChatGPT-Plus subscription.

Follow one of the methods below to utilize GPT-4 in this backend:

=======
##### Method 1: Set a default preset configured with GPT-4

See [Presets](#presets) above to configure a preset using GPT-4

Add the preset as the default preset on startup:

```yaml
# This assumes you created a preset named 'gpt-4'
model:
  default_preset: gpt-4

```

##### Method 2: Dynamically switch

From within the shell, execute this command:

```
/model model_name gpt-4
```

...or... if you're not currently using the 'chat_openai' provider:

```
/provider chat_openai gpt-4
```

### Playwright (browser-based) backend: **DEPRECATED**

To use GPT-4 with this backend, you must have a ChatGPT-Plus subscription.

Follow one of the methods below to utilize GPT-4 in this backend:

>>>>>>> 7cc39b98
##### Method 1: Command line argument

Enter the following command in your shell:

```
chatgpt --model=gpt4
```

##### Method 2: Modify the `config.yaml` file

Update your `config.yaml` file to include the following line:

```
chat:
  model: gpt4
```

Then start the program normally:

```
chatgpt
```

##### Method 3: Dynamically switch

From within the shell, execute this command:

```
/model gpt4
```

### Python module

To use GPT-4 within your Python code, follow the template below:

```python
from chatgpt_wrapper import ApiBackend
from chatgpt_wrapper.core.config import Config

config = Config()
config.set('chat.model', 'gpt4')
bot = ApiBackend(config)
success, response, message = bot.ask("Hello, world!")
```

## Projects built with chatgpt-wrapper

- [bookast: ChatGPT Podcast Generator For Books](https://github.com/SamMethnani/bookast)
- [ChatGPT.el: ChatGPT in Emacs](https://github.com/joshcho/ChatGPT.el)
- [ChatGPT Reddit Bot](https://github.com/PopDaddyGames/ChatGPT-RedditBot)
- [Smarty GPT](https://github.com/citiususc/Smarty-GPT/tree/v1.1.0)
- [ChatGPTify](https://github.com/idilsulo/ChatGPTify)
- [selection-to-chatgpt](https://github.com/collin-murphy/selection-to-chatgpt)

## Contributing

We welcome contributions to ChatGPT Wrapper! If you have an idea for a new feature or have found a bug, please open an issue on the GitHub repository.

## License

This project is licensed under the MIT License - see the LICENSE file for details.

## Acknowledgments

- This project is a modification from [Taranjeet](https://github.com/taranjeet/chatgpt-api) code which is a modification of [Daniel Gross](https://github.com/danielgross/whatsapp-gpt) code.

## Star History

[![Star History Chart](https://api.star-history.com/svg?repos=mmabrouk/chatgpt-wrapper&type=Date)](https://star-history.com/#mmabrouk/chatgpt-wrapper&Date)<|MERGE_RESOLUTION|>--- conflicted
+++ resolved
@@ -537,26 +537,6 @@
 
 Follow one of the methods below to utilize GPT-4 in this backend:
 
-<<<<<<< HEAD
-##### Method 1: Set the default user model
-
-See [Setting the default model](#setting-the-default-model) above.
-
-##### Method 2: Dynamically switch
-
-From within the shell, execute this command:
-
-```
-/model gpt4
-```
-
-### Playwright (browser-based) backend: **DEPRECATED**
-
-To use GPT-4 with this backend, you must have a ChatGPT-Plus subscription.
-
-Follow one of the methods below to utilize GPT-4 in this backend:
-
-=======
 ##### Method 1: Set a default preset configured with GPT-4
 
 See [Presets](#presets) above to configure a preset using GPT-4
@@ -590,7 +570,6 @@
 
 Follow one of the methods below to utilize GPT-4 in this backend:
 
->>>>>>> 7cc39b98
 ##### Method 1: Command line argument
 
 Enter the following command in your shell:
