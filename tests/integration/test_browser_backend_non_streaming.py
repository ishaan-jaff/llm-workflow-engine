#!/usr/bin/env python

import time
import sys

from chatgpt_wrapper.core.config import Config
from chatgpt_wrapper.backends.browser.backend import BrowserBackend

def test_browser_backend_non_streaming(wait=None):
    config = Config(profile='test')
    if __name__ == '__main__':
        config.set('browser.debug', True)
    config.set('debug.log.enabled', True)
    gpt = BrowserBackend(config)
    gpt.launch_browser()
<<<<<<< HEAD
=======
    if wait is not None:
        print(f"Waiting {wait} seconds...")
        time.sleep(wait)
>>>>>>> 7cc39b98
    success, response1, user_message = gpt.ask("Say, bot1!")
    assert success
    assert response1
    if success:
        print(response1)

if __name__ == '__main__':
    wait = int(sys.argv[1]) if len(sys.argv) > 1 else None
    test_browser_backend_non_streaming(wait)<|MERGE_RESOLUTION|>--- conflicted
+++ resolved
@@ -13,12 +13,9 @@
     config.set('debug.log.enabled', True)
     gpt = BrowserBackend(config)
     gpt.launch_browser()
-<<<<<<< HEAD
-=======
     if wait is not None:
         print(f"Waiting {wait} seconds...")
         time.sleep(wait)
->>>>>>> 7cc39b98
     success, response1, user_message = gpt.ask("Say, bot1!")
     assert success
     assert response1
